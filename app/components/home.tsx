--- conflicted
+++ resolved
@@ -155,7 +155,6 @@
     loadAsyncGoogleFont();
   }, []);
 
-<<<<<<< HEAD
   if (isArtifact) {
     return (
       <Routes>
@@ -163,7 +162,6 @@
       </Routes>
     );
   }
-=======
   const renderContent = () => {
     if (isAuth) return <AuthPage />;
     if (isSd) return <Sd />;
@@ -183,7 +181,6 @@
       </>
     );
   };
->>>>>>> 941a03ed
 
   return (
     <div
